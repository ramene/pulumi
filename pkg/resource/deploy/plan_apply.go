// Copyright 2016-2018, Pulumi Corporation.  All rights reserved.

package deploy

import (
	"reflect"

	"github.com/golang/glog"
	"github.com/pkg/errors"

	"github.com/pulumi/pulumi/pkg/diag"
	"github.com/pulumi/pulumi/pkg/resource"
	"github.com/pulumi/pulumi/pkg/resource/plugin"
	"github.com/pulumi/pulumi/pkg/tokens"
	"github.com/pulumi/pulumi/pkg/util/contract"
)

// Options controls the planning and deployment process.
type Options struct {
	Events   Events // an optional events callback interface.
	Parallel int    // the degree of parallelism for resource operations (<=1 for serial).
}

// Events is an interface that can be used to hook interesting engine/planning events.
type Events interface {
	OnResourceStepPre(step Step) (interface{}, error)
	OnResourceStepPost(ctx interface{}, step Step, status resource.Status, err error) error
	OnResourceOutputs(step Step) error
}

// Start initializes and returns an iterator that can be used to step through a plan's individual steps.
func (p *Plan) Start(opts Options) (*PlanIterator, error) {
	// Ask the source for its iterator.
	src, err := p.source.Iterate(opts)
	if err != nil {
		return nil, err
	}

	// Create an iterator that can be used to perform the planning process.
	return &PlanIterator{
		p:           p,
		opts:        opts,
		src:         src,
		urns:        make(map[resource.URN]bool),
		creates:     make(map[resource.URN]bool),
		updates:     make(map[resource.URN]bool),
		replaces:    make(map[resource.URN]bool),
		deletes:     make(map[resource.URN]bool),
		sames:       make(map[resource.URN]bool),
		pendingNews: make(map[resource.URN]Step),
		dones:       make(map[*resource.State]bool),
	}, nil
}

// PlanSummary is an interface for summarizing the progress of a plan.
type PlanSummary interface {
	Steps() int
	Creates() map[resource.URN]bool
	Updates() map[resource.URN]bool
	Replaces() map[resource.URN]bool
	Deletes() map[resource.URN]bool
	Sames() map[resource.URN]bool
	Resources() []*resource.State
}

// PlanIterator can be used to step through and/or execute a plan's proposed actions.
type PlanIterator struct {
	p    *Plan          // the plan to which this iterator belongs.
	opts Options        // the options this iterator was created with.
	src  SourceIterator // the iterator that fetches source resources.

	urns     map[resource.URN]bool // URNs discovered.
	creates  map[resource.URN]bool // URNs discovered to be created.
	updates  map[resource.URN]bool // URNs discovered to be updated.
	replaces map[resource.URN]bool // URNs discovered to be replaced.
	deletes  map[resource.URN]bool // URNs discovered to be deleted.
	sames    map[resource.URN]bool // URNs discovered to be the same.

	pendingNews map[resource.URN]Step // a map of logical steps currently active.

	stepqueue []Step                   // a queue of steps to drain.
	delqueue  []Step                   // a queue of deletes left to perform.
	resources []*resource.State        // the resulting ordered resource states.
	dones     map[*resource.State]bool // true for each old state we're done with.

	srcdone bool // true if the source interpreter has been run to completion.
	done    bool // true if the planning and associated iteration has finished.
}

func (iter *PlanIterator) Plan() *Plan { return iter.p }
func (iter *PlanIterator) Steps() int {
	return len(iter.creates) + len(iter.updates) + len(iter.replaces) + len(iter.deletes)
}
func (iter *PlanIterator) Creates() map[resource.URN]bool  { return iter.creates }
func (iter *PlanIterator) Updates() map[resource.URN]bool  { return iter.updates }
func (iter *PlanIterator) Replaces() map[resource.URN]bool { return iter.replaces }
func (iter *PlanIterator) Deletes() map[resource.URN]bool  { return iter.deletes }
func (iter *PlanIterator) Sames() map[resource.URN]bool    { return iter.sames }
func (iter *PlanIterator) Resources() []*resource.State    { return iter.resources }
func (iter *PlanIterator) Dones() map[*resource.State]bool { return iter.dones }
func (iter *PlanIterator) Done() bool                      { return iter.done }

// Apply performs a plan's step and records its result in the iterator's state.
func (iter *PlanIterator) Apply(step Step, preview bool) (resource.Status, error) {
	urn := step.URN()

	// If there is a pre-event, raise it.
	var eventctx interface{}
	if e := iter.opts.Events; e != nil {
		var eventerr error
		eventctx, eventerr = e.OnResourceStepPre(step)
		if eventerr != nil {
			return resource.StatusOK, errors.Wrapf(eventerr, "pre-step event returned an error")
		}
	}

	// Apply the step.
	glog.V(9).Infof("Applying step %v on %v (preview %v)", step.Op(), urn, preview)
	status, err := step.Apply(preview)

	// If there is no error, proceed to save the state; otherwise, go straight to the exit codepath.
	if err == nil {
		// If we have a state object, and this is a create or update, remember it, as we may need to update it later.
		if step.Logical() && step.New() != nil {
			if prior, has := iter.pendingNews[urn]; has {
				return resource.StatusOK,
					errors.Errorf("resource '%s' registered twice (%s and %s)", urn, prior.Op(), step.Op())
			}

			iter.pendingNews[urn] = step
		}
	}

	// If there is a post-event, raise it, and in any case, return the results.
	if e := iter.opts.Events; e != nil {
		if eventerr := e.OnResourceStepPost(eventctx, step, status, err); eventerr != nil {
			return status, errors.Wrapf(eventerr, "post-step event returned an error")
		}
	}

	// At this point, if err is not nil, we've already issued an error message through our
	// diag subsystem and we need to bail.
	//
	// This error message is ultimately what's going to be presented to the user at the top
	// level, so the message here is intentionally vague; we should have already presented
	// a more specific error message.
	if err != nil {
		if preview {
			return status, errors.New("preview failed")
		}

		return status, errors.New("update failed")
	}

	return status, nil
}

// Close terminates the iteration of this plan.
func (iter *PlanIterator) Close() error {
	return iter.src.Close()
}

// Next advances the plan by a single step, and returns the next step to be performed.  In doing so, it will perform
// evaluation of the program as much as necessary to determine the next step.  If there is no further action to be
// taken, Next will return a nil step pointer.
func (iter *PlanIterator) Next() (Step, error) {
outer:
	for !iter.done {
		if len(iter.stepqueue) > 0 {
			step := iter.stepqueue[0]
			iter.stepqueue = iter.stepqueue[1:]
			return step, nil
		} else if !iter.srcdone {
			event, err := iter.src.Next()
			if err != nil {
				return nil, err
			} else if event != nil {
				// If we have an event, drive the behavior based on which kind it is.
				switch e := event.(type) {
				case RegisterResourceEvent:
					// If the intent is to register a resource, compute the plan steps necessary to do so.
					steps, steperr := iter.makeRegisterResourceSteps(e)
					if steperr != nil {
						return nil, steperr
					}
					contract.Assert(len(steps) > 0)
					if len(steps) > 1 {
						iter.stepqueue = steps[1:]
					}
					return steps[0], nil
				case RegisterResourceOutputsEvent:
					// If the intent is to complete a prior resource registration, do so.  We do this by just
					// processing the request from the existing state, and do not expose our callers to it.
					if err := iter.registerResourceOutputs(e); err != nil {
						return nil, err
					}
					continue outer
				default:
					contract.Failf("Unrecognized intent from source iterator: %v", reflect.TypeOf(event))
				}
			}

			// If all returns are nil, the source is done, note it, and don't go back for more.  Add any deletions to be
			// performed, and then keep going 'round the next iteration of the loop so we can wrap up the planning.
			iter.srcdone = true
			iter.delqueue = iter.computeDeletes()
		} else {
			// The interpreter has finished, so we need to now drain any deletions that piled up.
			if step := iter.nextDeleteStep(); step != nil {
				return step, nil
			}

			// Otherwise, if the deletes have quiesced, there is nothing remaining in this plan; leave.
			iter.done = true
			break
		}
	}
	return nil, nil
}

// diff returns a DiffResult for the given resource.
func (iter *PlanIterator) diff(urn resource.URN, id resource.ID, oldInputs, oldOutputs, newInputs, newOutputs,
	newProps resource.PropertyMap, prov plugin.Provider, refresh, allowUnknowns bool) (plugin.DiffResult, error) {

<<<<<<< HEAD
	// Workaround #1251: unexpected replaces.
	//
	// The legacy/desired behavior here is that if the provider-calculated inputs for a resource did not change,
	// then the resource itself should not change. Unfortunately, we (correctly?) pass the entire current state
	// of the resource to Diff, which includes calculated/output properties that may differ from those present
	// in the input properties. This can cause unexpected diffs.
	//
	// For now, simply apply the legacy diffing behavior before deferring to the provider.
	var hasChanges bool
	if refresh {
		hasChanges = !oldOutputs.DeepEquals(newOutputs)
	} else {
		hasChanges = !oldInputs.DeepEquals(newInputs)
	}
	if !hasChanges {
		return plugin.DiffResult{Changes: plugin.DiffNone}, nil
	}

	// If there is no provider for this resource, simply return a "diffs exist" result.
	if prov == nil {
		return plugin.DiffResult{Changes: plugin.DiffSome}, nil
	}

	// Grab the diff from the provider. At this point we know that there were changes to the Pulumi inputs, so if the
	// provider returns an "unknown" diff result, pretend it returned "diffs exist".
	diff, err := prov.Diff(urn, id, oldOutputs, newProps, allowUnknowns)
	if err != nil {
		return plugin.DiffResult{}, err
	}
	if diff.Changes == plugin.DiffUnknown {
		diff.Changes = plugin.DiffSome
	}
=======
	// If there is a provider for this resource, ask it to compute a diff.
	var diff plugin.DiffResult
	if prov != nil {
		d, err := prov.Diff(urn, id, oldOutputs, newProps, allowUnknowns)
		if err != nil {
			return plugin.DiffResult{}, err
		}
		diff = d
	}

	// If the plugin did not return a concrete result, apply the legacy diffing approach to decide whether or not
	// differences exist.
	if diff.Changes == plugin.DiffUnknown {
		var hasChanges bool
		if refresh {
			hasChanges = !oldOutputs.DeepEquals(newOutputs)
		} else {
			hasChanges = !oldInputs.DeepEquals(newInputs)
		}
		if !hasChanges {
			return plugin.DiffResult{Changes: plugin.DiffNone}, nil
		}
		diff.Changes = plugin.DiffSome
	}

>>>>>>> cc8b87ce
	return diff, nil
}

// makeRegisterResourceSteps produces one or more steps required to achieve the desired resource goal state, or nil if
// there aren't any steps to perform (in other words, the actual known state is equivalent to the goal state).  It is
// possible to return multiple steps if the current resource state necessitates it (e.g., replacements).
func (iter *PlanIterator) makeRegisterResourceSteps(e RegisterResourceEvent) ([]Step, error) {
	var invalid bool // will be set to true if this object fails validation.

	// Use the resource goal state name to produce a globally unique URN.
	goal := e.Goal()
	parentType := tokens.Type("")
	if p := goal.Parent; p != "" && p.Type() != resource.RootStackType {
		// Skip empty parents and don't use the root stack type; otherwise, use the full qualified type.
		parentType = p.QualifiedType()
	}

	urn := resource.NewURN(iter.p.Target().Name, iter.p.source.Project(), parentType, goal.Type, goal.Name)
	if iter.urns[urn] {
		invalid = true
		// TODO[pulumi/pulumi-framework#19]: improve this error message!
		iter.p.Diag().Errorf(diag.GetDuplicateResourceURNError(urn), urn)
	}
	iter.urns[urn] = true

	// Check for an old resource so that we can figure out if this is a create, delete, etc., and/or to diff.
	old, hasOld := iter.p.Olds()[urn]
	var oldInputs resource.PropertyMap
	var oldOutputs resource.PropertyMap
	if hasOld {
		oldInputs = old.Inputs
		oldOutputs = old.Outputs
	}

	// Produce a new state object that we'll build up as operations are performed.  Ultimately, this is what will
	// get serialized into the checkpoint file.  Normally there are no outputs, unless this is a refresh.
	props, inputs, outputs, new := iter.getResourcePropertyStates(urn, goal)

	// Fetch the provider for this resource type, assuming it isn't just a logical one.
	var prov plugin.Provider
	var err error
	if goal.Custom {
		if prov, err = iter.Provider(goal.Type); err != nil {
			return nil, err
		}
	}

	// See if we're performing a refresh update, which takes slightly different code-paths.
	refresh := iter.p.IsRefresh()

	// We only allow unknown property values to be exposed to the provider if we are performing an update preview.
	allowUnknowns := iter.p.preview && !refresh

	// If this isn't a refresh, ensure the provider is okay with this resource and fetch the inputs to pass to
	// subsequent methods.  If these are not inputs, we are just going to blindly store the outputs, so skip this.
	if prov != nil && !refresh {
		var failures []plugin.CheckFailure
		inputs, failures, err = prov.Check(urn, oldInputs, inputs, allowUnknowns)
		if err != nil {
			return nil, err
		} else if iter.issueCheckErrors(new, urn, failures) {
			invalid = true
		}
		props = inputs
		new.Inputs = inputs
	}

	// Next, give each analyzer -- if any -- a chance to inspect the resource too.
	for _, a := range iter.p.analyzers {
		var analyzer plugin.Analyzer
		analyzer, err = iter.p.ctx.Host.Analyzer(a)
		if err != nil {
			return nil, err
		} else if analyzer == nil {
			return nil, errors.Errorf("analyzer '%v' could not be loaded from your $PATH", a)
		}
		var failures []plugin.AnalyzeFailure
		failures, err = analyzer.Analyze(new.Type, props)
		if err != nil {
			return nil, err
		}
		for _, failure := range failures {
			invalid = true
			iter.p.Diag().Errorf(
				diag.GetAnalyzeResourceFailureError(urn), a, urn, failure.Property, failure.Reason)
		}
	}

	// If the resource isn't valid, don't proceed any further.
	if invalid {
		return nil, errors.New("One or more resource validation errors occurred; refusing to proceed")
	}

	// Now decide what to do, step-wise:
	//
	//     * If the URN exists in the old snapshot, and it has been updated,
	//         - Check whether the update requires replacement.
	//         - If yes, create a new copy, and mark it as having been replaced.
	//         - If no, simply update the existing resource in place.
	//
	//     * If the URN does not exist in the old snapshot, create the resource anew.
	//
	if hasOld {
		contract.Assert(old != nil && old.Type == new.Type)

		// Determine whether the change resulted in a diff.
		diff, err := iter.diff(urn, old.ID, oldInputs, oldOutputs, inputs, outputs, props, prov, refresh,
			allowUnknowns)
		if err != nil {
			return nil, err
		}

		// Ensure that we received a sensible response.
		if diff.Changes != plugin.DiffNone && diff.Changes != plugin.DiffSome {
			return nil, errors.Errorf(
				"unrecognized diff state for %s: %d", urn, diff.Changes)
		}

		// If there were changes, check for a replacement vs. an in-place update.
		if diff.Changes == plugin.DiffSome {
			if diff.Replace() {
				iter.replaces[urn] = true

				// If we are going to perform a replacement, we need to recompute the default values.  The above logic
				// had assumed that we were going to carry them over from the old resource, which is no longer true.
				if prov != nil && !refresh {
					var failures []plugin.CheckFailure
					inputs, failures, err = prov.Check(urn, nil, goal.Properties, allowUnknowns)
					if err != nil {
						return nil, err
					} else if iter.issueCheckErrors(new, urn, failures) {
						return nil, errors.New("One or more resource validation errors occurred; refusing to proceed")
					}
					new.Inputs = inputs
				}

				if glog.V(7) {
					glog.V(7).Infof("Planner decided to replace '%v' (oldprops=%v inputs=%v)",
						urn, oldInputs, new.Inputs)
				}

				// We have two approaches to performing replacements:
				//
				//     * CreateBeforeDelete: the default mode first creates a new instance of the resource, then
				//       updates all dependent resources to point to the new one, and finally after all of that,
				//       deletes the old resource.  This ensures minimal downtime.
				//
				//     * DeleteBeforeCreate: this mode can be used for resources that cannot be tolerate having
				//       side-by-side old and new instances alive at once.  This first deletes the resource and
				//       then creates the new one.  This may result in downtime, so is less preferred.  Note that
				//       until pulumi/pulumi#624 is resolved, we cannot safely perform this operation on resources
				//       that have dependent resources (we try to delete the resource while they refer to it).
				//
				// The provider is responsible for requesting which of these two modes to use.

				if diff.DeleteBeforeReplace {
					return []Step{
						NewDeleteReplacementStep(iter.p, old, false),
						NewReplaceStep(iter.p, old, new, diff.ReplaceKeys, false),
						NewCreateReplacementStep(iter.p, e, old, new, diff.ReplaceKeys, false),
					}, nil
				}

				return []Step{
					NewCreateReplacementStep(iter.p, e, old, new, diff.ReplaceKeys, true),
					NewReplaceStep(iter.p, old, new, diff.ReplaceKeys, true),
					// note that the delete step is generated "later" on, after all creates/updates finish.
				}, nil
			}

			// If we fell through, it's an update.
			iter.updates[urn] = true
			if glog.V(7) {
				glog.V(7).Infof("Planner decided to update '%v' (oldprops=%v inputs=%v", urn, oldInputs, new.Inputs)
			}
			return []Step{NewUpdateStep(iter.p, e, old, new, diff.StableKeys)}, nil
		}

		// No need to update anything, the properties didn't change.
		iter.sames[urn] = true
		if glog.V(7) {
			glog.V(7).Infof("Planner decided not to update '%v' (same) (inputs=%v)", urn, new.Inputs)
		}
		return []Step{NewSameStep(iter.p, e, old, new)}, nil
	}

	// Otherwise, the resource isn't in the old map, so it must be a resource creation.
	iter.creates[urn] = true
	glog.V(7).Infof("Planner decided to create '%v' (inputs=%v)", urn, new.Inputs)
	return []Step{NewCreateStep(iter.p, e, new)}, nil
}

// getResourcePropertyStates returns the properties, inputs, outputs, and new resource state, given a goal state.
func (iter *PlanIterator) getResourcePropertyStates(urn resource.URN, goal *resource.Goal) (resource.PropertyMap,
	resource.PropertyMap, resource.PropertyMap, *resource.State) {
	props := goal.Properties
	var inputs resource.PropertyMap
	var outputs resource.PropertyMap
	if iter.p.IsRefresh() {
		// In the case of a refresh, we will preserve the old inputs (since we won't have any new ones).  Note
		// that this can lead to a state in which inputs could not have possibly produced the outputs, but this
		// will need to be reconciled manually by the programmer updating the program accordingly.
		if old, ok := iter.p.Olds()[urn]; ok {
			inputs = old.Inputs
		}
		outputs = props
	} else {
		// In the case of non-refreshes, outputs remain empty (they will be computed), but inputs are present.
		inputs = props
	}
	return props, inputs, outputs,
		resource.NewState(goal.Type, urn, goal.Custom, false, "",
			inputs, outputs, goal.Parent, goal.Protect, goal.Dependencies)
}

// issueCheckErrors prints any check errors to the diagnostics sink.
func (iter *PlanIterator) issueCheckErrors(new *resource.State, urn resource.URN,
	failures []plugin.CheckFailure) bool {
	if len(failures) == 0 {
		return false
	}
	inputs := new.Inputs
	for _, failure := range failures {
		if failure.Property != "" {
			iter.p.Diag().Errorf(diag.GetResourcePropertyInvalidValueError(urn),
				new.Type, urn.Name(), failure.Property, inputs[failure.Property], failure.Reason)
		} else {
			iter.p.Diag().Errorf(
				diag.GetResourceInvalidError(urn), new.Type, urn.Name(), failure.Reason)
		}
	}
	return true
}

func (iter *PlanIterator) registerResourceOutputs(e RegisterResourceOutputsEvent) error {
	// Look up the final state in the pending registration list.
	urn := e.URN()
	reg, has := iter.pendingNews[urn]
	contract.Assertf(has, "cannot complete a resource '%v' whose registration isn't pending", urn)
	contract.Assertf(reg != nil, "expected a non-nil resource step ('%v')", urn)
	delete(iter.pendingNews, urn)

	// Unconditionally set the resource's outputs to what was provided.  This intentionally overwrites whatever
	// might already be there, since otherwise "deleting" outputs would have no affect.
	outs := e.Outputs()
	glog.V(7).Infof("Registered resource outputs %s: old=#%d, new=#%d", urn, len(reg.New().Outputs), len(outs))
	reg.New().Outputs = e.Outputs()

	// If there is an event subscription for finishing the resource, execute them.
	if e := iter.opts.Events; e != nil {
		if eventerr := e.OnResourceOutputs(reg); eventerr != nil {
			return errors.Wrapf(eventerr, "resource complete event returned an error")
		}
	}

	// Finally, let the language provider know that we're done processing the event.
	e.Done()
	return nil
}

// computeDeletes creates a list of deletes to perform.  This will include any resources in the snapshot that were
// not encountered in the input, along with any resources that were replaced.
func (iter *PlanIterator) computeDeletes() []Step {
	// To compute the deletion list, we must walk the list of old resources *backwards*.  This is because the list is
	// stored in dependency order, and earlier elements are possibly leaf nodes for later elements.  We must not delete
	// dependencies prior to their dependent nodes.
	var dels []Step
	if prev := iter.p.prev; prev != nil {
		for i := len(prev.Resources) - 1; i >= 0; i-- {
			// If this resource is explicitly marked for deletion or wasn't seen at all, delete it.
			res := prev.Resources[i]
			if res.Delete {
				glog.V(7).Infof("Planner decided to delete '%v' due to replacement", res.URN)
				iter.deletes[res.URN] = true
				dels = append(dels, NewDeleteReplacementStep(iter.p, res, true))
			} else if !iter.sames[res.URN] && !iter.updates[res.URN] && !iter.replaces[res.URN] {
				glog.V(7).Infof("Planner decided to delete '%v'", res.URN)
				iter.deletes[res.URN] = true
				dels = append(dels, NewDeleteStep(iter.p, res))
			}
		}
	}
	return dels
}

// nextDeleteStep produces a new step that deletes a resource if necessary.
func (iter *PlanIterator) nextDeleteStep() Step {
	if len(iter.delqueue) > 0 {
		del := iter.delqueue[0]
		iter.delqueue = iter.delqueue[1:]
		return del
	}
	return nil
}

// Provider fetches the provider for a given resource type, possibly lazily allocating the plugins for it.  If a
// provider could not be found, or an error occurred while creating it, a non-nil error is returned.
func (iter *PlanIterator) Provider(t tokens.Type) (plugin.Provider, error) {
	pkg := t.Package()
	prov, err := iter.p.Provider(pkg)
	if err != nil {
		return nil, err
	} else if prov == nil {
		return nil, errors.Errorf("could not load resource provider for package '%v' from $PATH", pkg)
	}
	return prov, nil
}<|MERGE_RESOLUTION|>--- conflicted
+++ resolved
@@ -222,40 +222,6 @@
 func (iter *PlanIterator) diff(urn resource.URN, id resource.ID, oldInputs, oldOutputs, newInputs, newOutputs,
 	newProps resource.PropertyMap, prov plugin.Provider, refresh, allowUnknowns bool) (plugin.DiffResult, error) {
 
-<<<<<<< HEAD
-	// Workaround #1251: unexpected replaces.
-	//
-	// The legacy/desired behavior here is that if the provider-calculated inputs for a resource did not change,
-	// then the resource itself should not change. Unfortunately, we (correctly?) pass the entire current state
-	// of the resource to Diff, which includes calculated/output properties that may differ from those present
-	// in the input properties. This can cause unexpected diffs.
-	//
-	// For now, simply apply the legacy diffing behavior before deferring to the provider.
-	var hasChanges bool
-	if refresh {
-		hasChanges = !oldOutputs.DeepEquals(newOutputs)
-	} else {
-		hasChanges = !oldInputs.DeepEquals(newInputs)
-	}
-	if !hasChanges {
-		return plugin.DiffResult{Changes: plugin.DiffNone}, nil
-	}
-
-	// If there is no provider for this resource, simply return a "diffs exist" result.
-	if prov == nil {
-		return plugin.DiffResult{Changes: plugin.DiffSome}, nil
-	}
-
-	// Grab the diff from the provider. At this point we know that there were changes to the Pulumi inputs, so if the
-	// provider returns an "unknown" diff result, pretend it returned "diffs exist".
-	diff, err := prov.Diff(urn, id, oldOutputs, newProps, allowUnknowns)
-	if err != nil {
-		return plugin.DiffResult{}, err
-	}
-	if diff.Changes == plugin.DiffUnknown {
-		diff.Changes = plugin.DiffSome
-	}
-=======
 	// If there is a provider for this resource, ask it to compute a diff.
 	var diff plugin.DiffResult
 	if prov != nil {
@@ -281,7 +247,6 @@
 		diff.Changes = plugin.DiffSome
 	}
 
->>>>>>> cc8b87ce
 	return diff, nil
 }
 
